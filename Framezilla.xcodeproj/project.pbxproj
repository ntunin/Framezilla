--- conflicted
+++ resolved
@@ -210,12 +210,8 @@
 			isa = PBXProject;
 			attributes = {
 				LastSwiftUpdateCheck = 0800;
-<<<<<<< HEAD
-				LastUpgradeCheck = 1000;
 				ORGANIZATIONNAME = Rosberry;
-=======
 				LastUpgradeCheck = 1020;
->>>>>>> 1ad8bc8a
 				TargetAttributes = {
 					115972131D8450F500BC5C20 = {
 						CreatedOnToolsVersion = 8.0;
@@ -559,12 +555,7 @@
 				SKIP_INSTALL = YES;
 				SWIFT_ACTIVE_COMPILATION_CONDITIONS = DEBUG;
 				SWIFT_OPTIMIZATION_LEVEL = "-Onone";
-<<<<<<< HEAD
-				SWIFT_SWIFT3_OBJC_INFERENCE = Off;
-				SWIFT_VERSION = 4.0;
-=======
 				SWIFT_VERSION = 5.0;
->>>>>>> 1ad8bc8a
 				TARGETED_DEVICE_FAMILY = "1,2";
 				VERSIONING_SYSTEM = "apple-generic";
 				VERSION_INFO_PREFIX = "";
@@ -621,12 +612,7 @@
 				SDKROOT = iphoneos;
 				SKIP_INSTALL = YES;
 				SWIFT_OPTIMIZATION_LEVEL = "-Owholemodule";
-<<<<<<< HEAD
-				SWIFT_SWIFT3_OBJC_INFERENCE = Off;
-				SWIFT_VERSION = 4.0;
-=======
 				SWIFT_VERSION = 5.0;
->>>>>>> 1ad8bc8a
 				TARGETED_DEVICE_FAMILY = "1,2";
 				VALIDATE_PRODUCT = YES;
 				VERSIONING_SYSTEM = "apple-generic";
