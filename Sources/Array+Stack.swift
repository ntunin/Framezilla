--- conflicted
+++ resolved
@@ -12,11 +12,7 @@
 }
 
 public extension Collection where Iterator.Element: UIView, Self.Index == Int {
-<<<<<<< HEAD
-    
-=======
 
->>>>>>> 1ad8bc8a
     /// Arranges views in the order of list along a vertical or horizontal axis, with spacing property.
     ///
     /// - note: You have to change the `nx_state` of the container, not the arranged subviews.
