--- conflicted
+++ resolved
@@ -574,7 +574,6 @@
     ///
     /// - returns: `Maker` instance for chaining relations.
 
-<<<<<<< HEAD
     @discardableResult public func edges(insets: UIEdgeInsets, sides: Sides = .all) -> Maker {
         sides.forEach { side in
             switch side {
@@ -589,19 +588,6 @@
             default:
                 return
             }
-=======
-    @discardableResult public func edges(insets: UIEdgeInsets) -> Maker {
-        guard let superview = view.superview else {
-            assertionFailure("Can not create edge relations without superview.")
-            return self
-        }
-
-        let handler = { [unowned self, unowned superview] in
-            let width = superview.bounds.width - (insets.left + insets.right)
-            let height = superview.bounds.height - (insets.top + insets.bottom)
-            let frame = CGRect(x: insets.left, y: insets.top, width: width, height: height)
-            self.newRect = frame
->>>>>>> 1ad8bc8a
         }
         return self
     }
