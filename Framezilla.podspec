--- conflicted
+++ resolved
@@ -1,10 +1,6 @@
 Pod::Spec.new do |spec|
     spec.name           = "Framezilla"
-<<<<<<< HEAD
-    spec.version        = "2.7.0"
-=======
     spec.version        = "2.8.0"
->>>>>>> e9a9627b
     spec.summary        = "Comfortable syntax for working with frames."
 
     spec.homepage       = "https://github.com/Otbivnoe/Framezilla"
